/*
 * Copyright (c) 2010, 2011, 2012, 2013 Nicira, Inc.
 *
 * Licensed under the Apache License, Version 2.0 (the "License");
 * you may not use this file except in compliance with the License.
 * You may obtain a copy of the License at:
 *
 *     http://www.apache.org/licenses/LICENSE-2.0
 *
 * Unless required by applicable law or agreed to in writing, software
 * distributed under the License is distributed on an "AS IS" BASIS,
 * WITHOUT WARRANTIES OR CONDITIONS OF ANY KIND, either express or implied.
 * See the License for the specific language governing permissions and
 * limitations under the License.
 */

#include <config.h>

#include "netdev-vport.h"

#include <errno.h>
#include <fcntl.h>
#include <sys/socket.h>
#include <net/if.h>
#include <sys/ioctl.h>

#include "byte-order.h"
#include "daemon.h"
#include "dirs.h"
#include "dpif.h"
#include "hash.h"
#include "hmap.h"
#include "list.h"
#include "netdev-provider.h"
#include "ofpbuf.h"
#include "packets.h"
#include "route-table.h"
#include "shash.h"
#include "socket-util.h"
#include "vlog.h"

VLOG_DEFINE_THIS_MODULE(netdev_vport);

/* Default to the OTV port, per the VXLAN IETF draft. */
#define VXLAN_DST_PORT 8472

#define DEFAULT_TTL 64

struct netdev_dev_vport {
    struct netdev_dev netdev_dev;
    unsigned int change_seq;
    uint8_t etheraddr[ETH_ADDR_LEN];
    struct netdev_stats stats;

    /* Tunnels. */
    struct netdev_tunnel_config tnl_cfg;

    /* Patch Ports. */
    char *peer;
};

struct vport_class {
    const char *dpif_port;
    struct netdev_class netdev_class;
};

static int netdev_vport_create(const struct netdev_class *, const char *,
                               struct netdev_dev **);
static int get_patch_config(struct netdev_dev *, struct smap *args);
static void netdev_vport_poll_notify(struct netdev_dev_vport *);

static bool
is_vport_class(const struct netdev_class *class)
{
    return class->create == netdev_vport_create;
}

static const struct vport_class *
vport_class_cast(const struct netdev_class *class)
{
    ovs_assert(is_vport_class(class));
    return CONTAINER_OF(class, struct vport_class, netdev_class);
}

static struct netdev_dev_vport *
netdev_dev_vport_cast(const struct netdev_dev *netdev_dev)
{
    ovs_assert(is_vport_class(netdev_dev_get_class(netdev_dev)));
    return CONTAINER_OF(netdev_dev, struct netdev_dev_vport, netdev_dev);
}

static struct netdev_dev_vport *
netdev_vport_get_dev(const struct netdev *netdev)
{
    return netdev_dev_vport_cast(netdev_get_dev(netdev));
}

static const struct netdev_tunnel_config *
get_netdev_tunnel_config(const struct netdev_dev *netdev_dev)
{
    return &netdev_dev_vport_cast(netdev_dev)->tnl_cfg;
}

bool
netdev_vport_is_patch(const struct netdev *netdev)
{
    const struct netdev_dev *dev = netdev_get_dev(netdev);
    const struct netdev_class *class = netdev_dev_get_class(dev);

    return class->get_config == get_patch_config;
}

const char *
netdev_vport_get_dpif_port(const struct netdev *netdev)
{
<<<<<<< HEAD
    struct nlattr *a[OVS_TUNNEL_ATTR_MAX + 1];

    switch (vport->type) {
    case OVS_VPORT_TYPE_UNSPEC:
        break;

    case OVS_VPORT_TYPE_NETDEV:
        return "system";

    case OVS_VPORT_TYPE_INTERNAL:
        return "internal";

    case OVS_VPORT_TYPE_PATCH:
        return "patch";

    case OVS_VPORT_TYPE_GRE:
        if (tnl_port_config_from_nlattr(vport->options, vport->options_len,
                                        a)) {
            break;
        }
        return (get_u32_or_zero(a[OVS_TUNNEL_ATTR_FLAGS]) & TNL_F_IPSEC
                ? "ipsec_gre" : "gre");

    case OVS_VPORT_TYPE_GRE64:
        if (tnl_port_config_from_nlattr(vport->options, vport->options_len,
                                        a)) {
            break;
        }
        return (get_u32_or_zero(a[OVS_TUNNEL_ATTR_FLAGS]) & TNL_F_IPSEC
                ? "ipsec_gre64" : "gre64");

    case OVS_VPORT_TYPE_CAPWAP:
        return "capwap";

    case OVS_VPORT_TYPE_VXLAN:
        return "vxlan";

    case OVS_VPORT_TYPE_LISP:
        return "lisp";

    case OVS_VPORT_TYPE_FT_GRE:
    case __OVS_VPORT_TYPE_MAX:
        break;
    }
=======
    const struct netdev_dev *dev = netdev_get_dev(netdev);
    const struct netdev_class *class = netdev_dev_get_class(dev);
    const char *dpif_port;
>>>>>>> cd57233c

    dpif_port = (is_vport_class(class)
                 ? vport_class_cast(class)->dpif_port
                 : NULL);
    return dpif_port ? dpif_port : netdev_get_name(netdev);
}

static int
netdev_vport_create(const struct netdev_class *netdev_class, const char *name,
                    struct netdev_dev **netdev_devp)
{
    struct netdev_dev_vport *dev;

    dev = xzalloc(sizeof *dev);
    netdev_dev_init(&dev->netdev_dev, name, netdev_class);
    dev->change_seq = 1;
    eth_addr_random(dev->etheraddr);

    *netdev_devp = &dev->netdev_dev;
    route_table_register();

    return 0;
}

static void
netdev_vport_destroy(struct netdev_dev *netdev_dev_)
{
    struct netdev_dev_vport *netdev_dev = netdev_dev_vport_cast(netdev_dev_);

    route_table_unregister();
    free(netdev_dev->peer);
    free(netdev_dev);
}

static int
netdev_vport_open(struct netdev_dev *netdev_dev, struct netdev **netdevp)
{
    *netdevp = xmalloc(sizeof **netdevp);
    netdev_init(*netdevp, netdev_dev);
    return 0;
}

static void
netdev_vport_close(struct netdev *netdev)
{
    free(netdev);
}

static int
netdev_vport_set_etheraddr(struct netdev *netdev,
                           const uint8_t mac[ETH_ADDR_LEN])
{
    struct netdev_dev_vport *dev = netdev_vport_get_dev(netdev);
    memcpy(dev->etheraddr, mac, ETH_ADDR_LEN);
    netdev_vport_poll_notify(dev);
    return 0;
}

static int
netdev_vport_get_etheraddr(const struct netdev *netdev,
                           uint8_t mac[ETH_ADDR_LEN])
{
    memcpy(mac, netdev_vport_get_dev(netdev)->etheraddr, ETH_ADDR_LEN);
    return 0;
}

static int
tunnel_get_status(const struct netdev *netdev, struct smap *smap)
{
    static char iface[IFNAMSIZ];
    ovs_be32 route;

    route = netdev_vport_get_dev(netdev)->tnl_cfg.ip_dst;
    if (route_table_get_name(route, iface)) {
        struct netdev *egress_netdev;

        smap_add(smap, "tunnel_egress_iface", iface);

        if (!netdev_open(iface, "system", &egress_netdev)) {
            smap_add(smap, "tunnel_egress_iface_carrier",
                     netdev_get_carrier(egress_netdev) ? "up" : "down");
            netdev_close(egress_netdev);
        }
    }

    return 0;
}

static int
netdev_vport_update_flags(struct netdev *netdev OVS_UNUSED,
                        enum netdev_flags off, enum netdev_flags on OVS_UNUSED,
                        enum netdev_flags *old_flagsp)
{
    if (off & (NETDEV_UP | NETDEV_PROMISC)) {
        return EOPNOTSUPP;
    }

    *old_flagsp = NETDEV_UP | NETDEV_PROMISC;
    return 0;
}

static unsigned int
netdev_vport_change_seq(const struct netdev *netdev)
{
    return netdev_vport_get_dev(netdev)->change_seq;
}

static void
netdev_vport_run(void)
{
    route_table_run();
}

static void
netdev_vport_wait(void)
{
    route_table_wait();
}

/* Helper functions. */

static void
netdev_vport_poll_notify(struct netdev_dev_vport *ndv)
{
    ndv->change_seq++;
    if (!ndv->change_seq) {
        ndv->change_seq++;
    }
}

/* Code specific to tunnel types. */

static ovs_be64
parse_key(const struct smap *args, const char *name,
          bool *present, bool *flow)
{
    const char *s;

    *present = false;
    *flow = false;

    s = smap_get(args, name);
    if (!s) {
        s = smap_get(args, "key");
        if (!s) {
            return 0;
        }
    }

    *present = true;

    if (!strcmp(s, "flow")) {
        *flow = true;
        return 0;
    } else {
        return htonll(strtoull(s, NULL, 0));
    }
}

static int
set_tunnel_config(struct netdev_dev *dev_, const struct smap *args)
{
    struct netdev_dev_vport *dev = netdev_dev_vport_cast(dev_);
    const char *name = netdev_dev_get_name(dev_);
    const char *type = netdev_dev_get_type(dev_);
    bool ipsec_mech_set, needs_dst_port, has_csum;
    struct netdev_tunnel_config tnl_cfg;
    struct smap_node *node;

    has_csum = strstr(type, "gre");
    ipsec_mech_set = false;
    memset(&tnl_cfg, 0, sizeof tnl_cfg);

    if (!strcmp(type, "capwap")) {
        VLOG_WARN_ONCE("CAPWAP tunnel support is deprecated.");
    }

    needs_dst_port = !strcmp(type, "vxlan");
    tnl_cfg.ipsec = strstr(type, "ipsec");
    tnl_cfg.dont_fragment = true;

    SMAP_FOR_EACH (node, args) {
        if (!strcmp(node->key, "remote_ip")) {
            struct in_addr in_addr;
            if (lookup_ip(node->value, &in_addr)) {
                VLOG_WARN("%s: bad %s 'remote_ip'", name, type);
            } else {
                tnl_cfg.ip_dst = in_addr.s_addr;
            }
        } else if (!strcmp(node->key, "local_ip")) {
            struct in_addr in_addr;
            if (lookup_ip(node->value, &in_addr)) {
                VLOG_WARN("%s: bad %s 'local_ip'", name, type);
            } else {
                tnl_cfg.ip_src = in_addr.s_addr;
            }
        } else if (!strcmp(node->key, "tos")) {
            if (!strcmp(node->value, "inherit")) {
                tnl_cfg.tos_inherit = true;
            } else {
                char *endptr;
                int tos;
                tos = strtol(node->value, &endptr, 0);
                if (*endptr == '\0' && tos == (tos & IP_DSCP_MASK)) {
                    tnl_cfg.tos = tos;
                } else {
                    VLOG_WARN("%s: invalid TOS %s", name, node->value);
                }
            }
        } else if (!strcmp(node->key, "ttl")) {
            if (!strcmp(node->value, "inherit")) {
                tnl_cfg.ttl_inherit = true;
            } else {
                tnl_cfg.ttl = atoi(node->value);
            }
        } else if (!strcmp(node->key, "dst_port") && needs_dst_port) {
            tnl_cfg.dst_port = htons(atoi(node->value));
        } else if (!strcmp(node->key, "csum") && has_csum) {
            if (!strcmp(node->value, "true")) {
                tnl_cfg.csum = true;
            }
        } else if (!strcmp(node->key, "df_default")) {
            if (!strcmp(node->value, "false")) {
                tnl_cfg.dont_fragment = false;
            }
        } else if (!strcmp(node->key, "peer_cert") && tnl_cfg.ipsec) {
            if (smap_get(args, "certificate")) {
                ipsec_mech_set = true;
            } else {
                const char *use_ssl_cert;

                /* If the "use_ssl_cert" is true, then "certificate" and
                 * "private_key" will be pulled from the SSL table.  The
                 * use of this option is strongly discouraged, since it
                 * will like be removed when multiple SSL configurations
                 * are supported by OVS.
                 */
                use_ssl_cert = smap_get(args, "use_ssl_cert");
                if (!use_ssl_cert || strcmp(use_ssl_cert, "true")) {
                    VLOG_ERR("%s: 'peer_cert' requires 'certificate' argument",
                             name);
                    return EINVAL;
                }
                ipsec_mech_set = true;
            }
        } else if (!strcmp(node->key, "psk") && tnl_cfg.ipsec) {
            ipsec_mech_set = true;
        } else if (tnl_cfg.ipsec
                && (!strcmp(node->key, "certificate")
                    || !strcmp(node->key, "private_key")
                    || !strcmp(node->key, "use_ssl_cert"))) {
            /* Ignore options not used by the netdev. */
        } else if (!strcmp(node->key, "key") ||
                   !strcmp(node->key, "in_key") ||
                   !strcmp(node->key, "out_key")) {
            /* Handled separately below. */
        } else {
            VLOG_WARN("%s: unknown %s argument '%s'", name, type, node->key);
        }
    }

    /* Add a default destination port for VXLAN if none specified. */
    if (needs_dst_port && !tnl_cfg.dst_port) {
        tnl_cfg.dst_port = htons(VXLAN_DST_PORT);
    }

    if (tnl_cfg.ipsec) {
        static pid_t pid = 0;
        if (pid <= 0) {
            char *file_name = xasprintf("%s/%s", ovs_rundir(),
                                        "ovs-monitor-ipsec.pid");
            pid = read_pidfile(file_name);
            free(file_name);
        }

        if (pid < 0) {
            VLOG_ERR("%s: IPsec requires the ovs-monitor-ipsec daemon",
                     name);
            return EINVAL;
        }

        if (smap_get(args, "peer_cert") && smap_get(args, "psk")) {
            VLOG_ERR("%s: cannot define both 'peer_cert' and 'psk'", name);
            return EINVAL;
        }

        if (!ipsec_mech_set) {
            VLOG_ERR("%s: IPsec requires an 'peer_cert' or psk' argument",
                     name);
            return EINVAL;
        }
    }

    if (!tnl_cfg.ip_dst) {
        VLOG_ERR("%s: %s type requires valid 'remote_ip' argument",
                 name, type);
        return EINVAL;
    }

    if (tnl_cfg.ip_src) {
        if (ip_is_multicast(tnl_cfg.ip_dst)) {
            VLOG_WARN("%s: remote_ip is multicast, ignoring local_ip", name);
            tnl_cfg.ip_src = 0;
        }
    }

    if (!tnl_cfg.ttl) {
        tnl_cfg.ttl = DEFAULT_TTL;
    }

    tnl_cfg.in_key = parse_key(args, "in_key",
                               &tnl_cfg.in_key_present,
                               &tnl_cfg.in_key_flow);

    tnl_cfg.out_key = parse_key(args, "out_key",
                               &tnl_cfg.out_key_present,
                               &tnl_cfg.out_key_flow);

    dev->tnl_cfg = tnl_cfg;
    netdev_vport_poll_notify(dev);

    return 0;
}

static int
get_tunnel_config(struct netdev_dev *dev, struct smap *args)
{
    const struct netdev_tunnel_config *tnl_cfg =
        &netdev_dev_vport_cast(dev)->tnl_cfg;

    if (tnl_cfg->ip_dst) {
        smap_add_format(args, "remote_ip", IP_FMT, IP_ARGS(tnl_cfg->ip_dst));
    }

    if (tnl_cfg->ip_src) {
        smap_add_format(args, "local_ip", IP_FMT, IP_ARGS(tnl_cfg->ip_src));
    }

    if (tnl_cfg->in_key_flow && tnl_cfg->out_key_flow) {
        smap_add(args, "key", "flow");
    } else if (tnl_cfg->in_key_present && tnl_cfg->out_key_present
               && tnl_cfg->in_key == tnl_cfg->out_key) {
        smap_add_format(args, "key", "%"PRIu64, ntohll(tnl_cfg->in_key));
    } else {
        if (tnl_cfg->in_key_flow) {
            smap_add(args, "in_key", "flow");
        } else if (tnl_cfg->in_key_present) {
            smap_add_format(args, "in_key", "%"PRIu64,
                            ntohll(tnl_cfg->in_key));
        }

        if (tnl_cfg->out_key_flow) {
            smap_add(args, "out_key", "flow");
        } else if (tnl_cfg->out_key_present) {
            smap_add_format(args, "out_key", "%"PRIu64,
                            ntohll(tnl_cfg->out_key));
        }
    }

    if (tnl_cfg->ttl_inherit) {
        smap_add(args, "ttl", "inherit");
    } else if (tnl_cfg->ttl != DEFAULT_TTL) {
        smap_add_format(args, "ttl", "%"PRIu8, tnl_cfg->ttl);
    }

    if (tnl_cfg->tos_inherit) {
        smap_add(args, "tos", "inherit");
    } else if (tnl_cfg->tos) {
        smap_add_format(args, "tos", "0x%x", tnl_cfg->tos);
    }

    if (tnl_cfg->dst_port) {
        uint16_t dst_port = ntohs(tnl_cfg->dst_port);
        if (dst_port != VXLAN_DST_PORT) {
            smap_add_format(args, "dst_port", "%d", dst_port);
        }
    }

    if (tnl_cfg->csum) {
        smap_add(args, "csum", "true");
    }

    if (!tnl_cfg->dont_fragment) {
        smap_add(args, "df_default", "false");
    }

    return 0;
}

/* Code specific to patch ports. */

const char *
netdev_vport_patch_peer(const struct netdev *netdev)
{
    return netdev_vport_is_patch(netdev)
        ? netdev_vport_get_dev(netdev)->peer
        : NULL;
}

void
netdev_vport_inc_rx(const struct netdev *netdev,
                          const struct dpif_flow_stats *stats)
{
    if (is_vport_class(netdev_dev_get_class(netdev_get_dev(netdev)))) {
        struct netdev_dev_vport *dev = netdev_vport_get_dev(netdev);
        dev->stats.rx_packets += stats->n_packets;
        dev->stats.rx_bytes += stats->n_bytes;
    }
}

void
netdev_vport_inc_tx(const struct netdev *netdev,
                    const struct dpif_flow_stats *stats)
{
    if (is_vport_class(netdev_dev_get_class(netdev_get_dev(netdev)))) {
        struct netdev_dev_vport *dev = netdev_vport_get_dev(netdev);
        dev->stats.tx_packets += stats->n_packets;
        dev->stats.tx_bytes += stats->n_bytes;
    }
}

static int
get_patch_config(struct netdev_dev *dev_, struct smap *args)
{
    struct netdev_dev_vport *dev = netdev_dev_vport_cast(dev_);

    if (dev->peer) {
        smap_add(args, "peer", dev->peer);
    }
    return 0;
}

static int
set_patch_config(struct netdev_dev *dev_, const struct smap *args)
{
    struct netdev_dev_vport *dev = netdev_dev_vport_cast(dev_);
    const char *name = netdev_dev_get_name(dev_);
    const char *peer;

    peer = smap_get(args, "peer");
    if (!peer) {
        VLOG_ERR("%s: patch type requires valid 'peer' argument", name);
        return EINVAL;
    }

    if (smap_count(args) > 1) {
        VLOG_ERR("%s: patch type takes only a 'peer' argument", name);
        return EINVAL;
    }

    if (!strcmp(name, peer)) {
        VLOG_ERR("%s: patch peer must not be self", name);
        return EINVAL;
    }

    free(dev->peer);
    dev->peer = xstrdup(peer);

    return 0;
}

static int
get_stats(const struct netdev *netdev, struct netdev_stats *stats)
{
    struct netdev_dev_vport *dev = netdev_vport_get_dev(netdev);
    memcpy(stats, &dev->stats, sizeof *stats);
    return 0;
}

#define VPORT_FUNCTIONS(GET_CONFIG, SET_CONFIG,             \
                        GET_TUNNEL_CONFIG, GET_STATUS)      \
    NULL,                                                   \
    netdev_vport_run,                                       \
    netdev_vport_wait,                                      \
                                                            \
    netdev_vport_create,                                    \
    netdev_vport_destroy,                                   \
    GET_CONFIG,                                             \
    SET_CONFIG,                                             \
    GET_TUNNEL_CONFIG,                                      \
                                                            \
    netdev_vport_open,                                      \
    netdev_vport_close,                                     \
                                                            \
    NULL,                       /* listen */                \
    NULL,                       /* recv */                  \
    NULL,                       /* recv_wait */             \
    NULL,                       /* drain */                 \
                                                            \
    NULL,                       /* send */                  \
    NULL,                       /* send_wait */             \
                                                            \
    netdev_vport_set_etheraddr,                             \
    netdev_vport_get_etheraddr,                             \
    NULL,                       /* get_mtu */               \
    NULL,                       /* set_mtu */               \
    NULL,                       /* get_ifindex */           \
    NULL,                       /* get_carrier */           \
    NULL,                       /* get_carrier_resets */    \
    NULL,                       /* get_miimon */            \
    get_stats,                                              \
    NULL,                       /* set_stats */             \
                                                            \
    NULL,                       /* get_features */          \
    NULL,                       /* set_advertisements */    \
                                                            \
    NULL,                       /* set_policing */          \
    NULL,                       /* get_qos_types */         \
    NULL,                       /* get_qos_capabilities */  \
    NULL,                       /* get_qos */               \
    NULL,                       /* set_qos */               \
    NULL,                       /* get_queue */             \
    NULL,                       /* set_queue */             \
    NULL,                       /* delete_queue */          \
    NULL,                       /* get_queue_stats */       \
    NULL,                       /* dump_queues */           \
    NULL,                       /* dump_queue_stats */      \
                                                            \
    NULL,                       /* get_in4 */               \
    NULL,                       /* set_in4 */               \
    NULL,                       /* get_in6 */               \
    NULL,                       /* add_router */            \
    NULL,                       /* get_next_hop */          \
    GET_STATUS,                                             \
    NULL,                       /* arp_lookup */            \
                                                            \
    netdev_vport_update_flags,                              \
                                                            \
    netdev_vport_change_seq

#define TUNNEL_CLASS(NAME, DPIF_PORT)                       \
    { DPIF_PORT,                                            \
        { NAME, VPORT_FUNCTIONS(get_tunnel_config,          \
                                set_tunnel_config,          \
                                get_netdev_tunnel_config,   \
                                tunnel_get_status) }}

void
netdev_vport_tunnel_register(void)
{
    static const struct vport_class vport_classes[] = {
<<<<<<< HEAD
        TUNNEL_CLASS("gre", OVS_VPORT_TYPE_GRE),
        TUNNEL_CLASS("ipsec_gre", OVS_VPORT_TYPE_GRE),
        TUNNEL_CLASS("gre64", OVS_VPORT_TYPE_GRE64),
        TUNNEL_CLASS("ipsec_gre64", OVS_VPORT_TYPE_GRE64),
        TUNNEL_CLASS("capwap", OVS_VPORT_TYPE_CAPWAP),
        TUNNEL_CLASS("vxlan", OVS_VPORT_TYPE_VXLAN),
        TUNNEL_CLASS("lisp", OVS_VPORT_TYPE_LISP),

        { OVS_VPORT_TYPE_PATCH,
          { "patch", VPORT_FUNCTIONS(get_patch_config,
                                     set_patch_config,
                                     NULL,
                                     patch_get_stats,
                                     NULL) }},
=======
        TUNNEL_CLASS("gre", "gre_system"),
        TUNNEL_CLASS("ipsec_gre", "gre_system"),
        TUNNEL_CLASS("gre64", "gre64_system"),
        TUNNEL_CLASS("ipsec_gre64", "gre64_system"),
        TUNNEL_CLASS("capwap", "capwap_system"),
        TUNNEL_CLASS("vxlan", "vxlan_system")
>>>>>>> cd57233c
    };

    int i;

    for (i = 0; i < ARRAY_SIZE(vport_classes); i++) {
        netdev_register_provider(&vport_classes[i].netdev_class);
    }
}

void
netdev_vport_patch_register(void)
{
    static const struct vport_class patch_class =
        { NULL,
            { "patch", VPORT_FUNCTIONS(get_patch_config,
                                       set_patch_config,
                                       NULL,
                                       NULL) }};
    netdev_register_provider(&patch_class.netdev_class);
}<|MERGE_RESOLUTION|>--- conflicted
+++ resolved
@@ -113,56 +113,9 @@
 const char *
 netdev_vport_get_dpif_port(const struct netdev *netdev)
 {
-<<<<<<< HEAD
-    struct nlattr *a[OVS_TUNNEL_ATTR_MAX + 1];
-
-    switch (vport->type) {
-    case OVS_VPORT_TYPE_UNSPEC:
-        break;
-
-    case OVS_VPORT_TYPE_NETDEV:
-        return "system";
-
-    case OVS_VPORT_TYPE_INTERNAL:
-        return "internal";
-
-    case OVS_VPORT_TYPE_PATCH:
-        return "patch";
-
-    case OVS_VPORT_TYPE_GRE:
-        if (tnl_port_config_from_nlattr(vport->options, vport->options_len,
-                                        a)) {
-            break;
-        }
-        return (get_u32_or_zero(a[OVS_TUNNEL_ATTR_FLAGS]) & TNL_F_IPSEC
-                ? "ipsec_gre" : "gre");
-
-    case OVS_VPORT_TYPE_GRE64:
-        if (tnl_port_config_from_nlattr(vport->options, vport->options_len,
-                                        a)) {
-            break;
-        }
-        return (get_u32_or_zero(a[OVS_TUNNEL_ATTR_FLAGS]) & TNL_F_IPSEC
-                ? "ipsec_gre64" : "gre64");
-
-    case OVS_VPORT_TYPE_CAPWAP:
-        return "capwap";
-
-    case OVS_VPORT_TYPE_VXLAN:
-        return "vxlan";
-
-    case OVS_VPORT_TYPE_LISP:
-        return "lisp";
-
-    case OVS_VPORT_TYPE_FT_GRE:
-    case __OVS_VPORT_TYPE_MAX:
-        break;
-    }
-=======
     const struct netdev_dev *dev = netdev_get_dev(netdev);
     const struct netdev_class *class = netdev_dev_get_class(dev);
     const char *dpif_port;
->>>>>>> cd57233c
 
     dpif_port = (is_vport_class(class)
                  ? vport_class_cast(class)->dpif_port
@@ -708,29 +661,13 @@
 netdev_vport_tunnel_register(void)
 {
     static const struct vport_class vport_classes[] = {
-<<<<<<< HEAD
-        TUNNEL_CLASS("gre", OVS_VPORT_TYPE_GRE),
-        TUNNEL_CLASS("ipsec_gre", OVS_VPORT_TYPE_GRE),
-        TUNNEL_CLASS("gre64", OVS_VPORT_TYPE_GRE64),
-        TUNNEL_CLASS("ipsec_gre64", OVS_VPORT_TYPE_GRE64),
-        TUNNEL_CLASS("capwap", OVS_VPORT_TYPE_CAPWAP),
-        TUNNEL_CLASS("vxlan", OVS_VPORT_TYPE_VXLAN),
-        TUNNEL_CLASS("lisp", OVS_VPORT_TYPE_LISP),
-
-        { OVS_VPORT_TYPE_PATCH,
-          { "patch", VPORT_FUNCTIONS(get_patch_config,
-                                     set_patch_config,
-                                     NULL,
-                                     patch_get_stats,
-                                     NULL) }},
-=======
         TUNNEL_CLASS("gre", "gre_system"),
         TUNNEL_CLASS("ipsec_gre", "gre_system"),
         TUNNEL_CLASS("gre64", "gre64_system"),
         TUNNEL_CLASS("ipsec_gre64", "gre64_system"),
         TUNNEL_CLASS("capwap", "capwap_system"),
         TUNNEL_CLASS("vxlan", "vxlan_system")
->>>>>>> cd57233c
+        TUNNEL_CLASS("lisp", "lisp_system")
     };
 
     int i;
