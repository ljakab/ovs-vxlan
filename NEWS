post-v1.10.0
---------------------
    - Stable bond mode has been removed.
    - The autopath action has been removed.
<<<<<<< HEAD
    - New support for the data encapsulation format of the LISP tunnel
      protocol (RFC 6830).  An external control plane or manual flow
      setup is required for EID-to-RLOC mappings.
=======
    - CAPWAP tunneling support removed.
>>>>>>> 09538fdc


v1.10.0 - xx xxx xxxx
---------------------
    - Bridge compatibility support has been removed.  Any uses that
      rely on ovs-brcompatd will have to stick with Open vSwitch 1.9.x
      or adapt to native Open vSwitch support (e.g. use ovs-vsctl instead
      of brctl).
    - The maximum size of the MAC learning table is now configurable.
    - With the Linux datapath, packets for new flows are now queued
      separately on a per-port basis, so it should no longer be
      possible for a large number of new flows arriving on one port to
      prevent new flows from being processed on other ports.
    - Many "ovs-vsctl" database commands now accept an --if-exists option.
      Please refer to the ovs-vsctl manpage for details.
    - OpenFlow:
      - Experimental support for newer versions of OpenFlow.  See
        the "What versions of OpenFlow does Open vSwitch support?"
        question in the FAQ for more details.
      - The OpenFlow "dp_desc" may now be configured by setting the
        value of other-config:dp-desc in the Bridge table.
      - It is possible to request the OpenFlow port number with the
        "ofport_request" column in the Interface table.
    - Tunneling:
      - New support for the VXLAN tunnel protocol (see the IETF draft here:
        http://tools.ietf.org/html/draft-mahalingam-dutt-dcops-vxlan-02).
      - Tunneling requires the version of the kernel module paired with
        Open vSwitch 1.9.0 or later.
      - Inheritance of the Don't Fragment bit in IP tunnels (df_inherit)
        is no longer supported.
      - Path MTU discovery is no longer supported.
    - ovs-dpctl:
      - The "dump-flows" and "del-flows" no longer require an argument
        if only one datapath exists.
    - ovs-appctl:
      - New "vlog/disable-rate-limit" and "vlog/enable-rate-limit"
        commands available allow control over logging rate limits.
      - New "dpif/dump-dps", "dpif/show", and "dpif/dump-flows" command
        that mimic the equivalent ovs-dpctl commands.
    - The ofproto library is now responsible for assigning OpenFlow port
      numbers.  An ofproto implementation should assign them when
      port_construct() is called.
    - All dpif-based bridges of a particular type share a common
      datapath called "ovs-<type>", e.g. "ovs-system".  The ovs-dpctl
      commands will now return information on that shared datapath.  To
      get the equivalent bridge-specific information, use the new
      "ovs-appctl dpif/*" commands.
    - Backward-incompatible changes:
      - Earlier Open vSwitch versions treated ANY as a wildcard in flow
        syntax.  OpenFlow 1.1 adds a port named ANY, which introduces a
        conflict.  ANY was rarely used in flow syntax, so we chose to
        retire that meaning of ANY in favor of the OpenFlow 1.1 meaning.
    - Patch ports no longer require kernel support, so they now work
      with FreeBSD and the kernel module built into Linux 3.3 and later.


v1.9.0 - xx xxx xxxx
--------------------
    - Datapath:
      - Support for ipv6 set action.
      - SKB mark matching and setting.
      - support for Linux kernels up to 3.8
    - FreeBSD is now a supported platform, thanks to code contributions from
      Gaetano Catalli, Ed Maste, and Giuseppe Lettieri.
    - ovs-bugtool: New --ovs option to report only OVS related information.
    - New %t and %T log escapes to identify the subprogram within a
      cooperating group of processes or threads that emitted a log message.
      The default log patterns now include this information.
    - OpenFlow:
      - Allow bitwise masking for SHA and THA fields in ARP, SLL and TLL
        fields in IPv6 neighbor discovery messages, and IPv6 flow label.
      - Adds support for writing to the metadata field for a flow.
    - Tunneling:
      - The tunneling code no longer assumes input and output keys are
        symmetric.  If they are not, PMTUD needs to be disabled for
        tunneling to work. Note this only applies to flow-based keys.
      - New support for a nonstandard form of GRE that supports a 64-bit key.
      - Tunnel Path MTU Discovery default value was set to 'disabled'.
        This feature is deprecated and will be removed soon.
      - Tunnel header caching removed.
    - ovs-ofctl:
      - Commands and actions that accept port numbers now also accept keywords
        that represent those ports (such as LOCAL, NONE, and ALL).  This is
        also the recommended way to specify these ports, for compatibility
        with OpenFlow 1.1 and later (which use the OpenFlow 1.0 numbers
        for these ports for different purposes).
    - ovs-dpctl:
      - Support requesting the port number with the "port_no" option in
        the "add-if" command.
    - ovs-pki: The "online PKI" features have been removed, along with
      the ovs-pki-cgi program that facilitated it, because of some
      alarmist insecurity claims.  We do not believe that these claims
      are true, but because we do not know of any users for this
      feature it seems better on balance to remove it.  (The ovs-pki-cgi
      program was not included in distribution packaging.)
    - ovsdb-server now enforces the immutability of immutable columns.  This
      was not enforced in earlier versions due to an oversight.
    - The following features are now deprecated.  They will be removed no
      earlier than February 2013.  Please email dev@openvswitch.org with
      concerns.
        - Bridge compatibility.
        - Stable bond mode.
        - The autopath action.
        - Interface type "null".
        - Numeric values for reserved ports (see "ovs-ofctl" note above).
        - Tunnel Path MTU Discovery.
        - CAPWAP tunnel support.
    - The data in the RARP packets can now be matched in the same way as the
      data in ARP packets.


v1.8.0 - xx xxx xxxx
------------------------
    - New FAQ.  Please send updates and additions!
    - Authors of controllers, please read the new section titled "Action
      Reproduction" in DESIGN, which describes an Open vSwitch change in
      behavior in corner cases that may affect some controllers.
    - ovs-l3ping:
        - A new test utility that can create L3 tunnel between two Open
          vSwitches and detect connectivity issues.
    - ovs-ofctl:
        - New --sort and --rsort options for "dump-flows" command.
        - "mod-port" command can now control all OpenFlow config flags.
    - OpenFlow:
      - Allow general bitwise masking for IPv4 and IPv6 addresses in
        IPv4, IPv6, and ARP packets.  (Previously, only CIDR masks
        were allowed.)
      - Allow support for arbitrary Ethernet masks.  (Previously, only
        the multicast bit in the destination address could be individually
	masked.)
      - New field OXM_OF_METADATA, to align with OpenFlow 1.1.
      - The OFPST_QUEUE request now reports an error if a specified port or
        queue does not exist, or for requests for a specific queue on all
        ports, if the specified queue does not exist on any port.  (Previous
        versions generally reported an empty set of results.)
      - New "flow monitor" feature to allow controllers to be notified of
        flow table changes as they happen.
    - Additional protocols are not mirrored and dropped when forward-bpdu is
      false.  For a full list, see the ovs-vswitchd.conf.db man page.
    - Open vSwitch now sends RARP packets in situations where it previously
      sent a custom protocol, making it consistent with behavior of QEMU and
      VMware.
    - All Open vSwitch programs and log files now show timestamps in UTC,
      instead the local timezone, by default.


v1.7.0 - 30 Jul 2012
------------------------
    - kernel modules are renamed. openvswitch_mod.ko is now
      openvswitch.ko and brcompat_mod.ko is now brcompat.ko.
    - Increased the number of NXM registers to 8.
    - Added ability to configure DSCP setting for manager and controller
      connections.  By default, these connections have a DSCP value of
      Internetwork Control (0xc0).
    - Added the granular link health statistics, 'cfm_health', to an
      interface.
    - OpenFlow:
        - Added support to mask nd_target for ICMPv6 neighbor discovery flows.
        - Added support for OpenFlow 1.3 port description (OFPMP_PORT_DESC)
          multipart messages.
    - ovs-ofctl:
        - Added the "dump-ports-desc" command to retrieve port
          information using the new port description multipart messages.
    - ovs-test:
        - Added support for spawning ovs-test server from the client.
        - Now ovs-test is able to automatically create test bridges and ports.
    - "ovs-dpctl dump-flows" now prints observed TCP flags in TCP flows.
    - Tripled flow setup performance.
    - The "coverage/log" command previously available through ovs-appctl
      has been replaced by "coverage/show".  The new command replies with
      coverage counter values, instead of logging them.


v1.6.1 - 25 Jun 2012
------------------------
    - Allow OFPP_CONTROLLER as the in_port for packet-out messages.


v1.6.0 - 24 Feb 2012
------------------------
    *** Internal only release ***
    - bonding
        - LACP bonds no longer fall back to balance-slb when negotiations fail.
          Instead they drop traffic.
        - The default bond_mode changed from SLB to active-backup, to protect
          unsuspecting users from the significant risks of SLB bonds (which are
          documented in vswitchd/INTERNALS).
        - Load balancing can be disabled by setting the bond-rebalance-interval
          to zero.
    - OpenFlow:
        - Added support for bitwise matching on TCP and UDP ports.
          See ovs-ofctl(8) for more information.
        - NXM flow dumps now include times elapsed toward idle and hard
          timeouts.
        - Added an OpenFlow extension NXT_SET_ASYNC_CONFIG that allows
          controllers more precise control over which OpenFlow messages they
          receive asynchronously.
        - New "fin_timeout" action.
        - Added "fin_timeout" support to "learn" action.
        - New Nicira action NXAST_CONTROLLER that offers additional features
          over output to OFPP_CONTROLLER.
    - When QoS settings for an interface do not configure a default queue
      (queue 0), Open vSwitch now uses a default configuration for that
      queue, instead of dropping all packets as in previous versions.
    - Logging:
        - Logging to console and file will have UTC timestamp as a default for
          all the daemons. An example of the default format is
          2012-01-27T16:35:17Z.  ovs-appctl can be used to change the default
          format as before.
        - The syntax of commands and options to set log levels was simplified,
          to make it easier to remember.
    - New support for limiting the number of flows in an OpenFlow flow
      table, with configurable policy for evicting flows upon
      overflow.  See the Flow_Table table in ovs-vswitch.conf.db(5)
      for more information.
    - New "enable-async-messages" column in the Controller table.  If set to
      false, OpenFlow connections to the controller will initially have all
      asynchronous messages disabled, overriding normal OpenFlow behavior.
    - ofproto-provider interface:
        - "struct rule" has a new member "used" that ofproto implementations
          should maintain by updating with ofproto_rule_update_used().
    - ovsdb-client:
        - The new option --timestamp causes the "monitor" command to print
          a timestamp with every update.
    - CFM module CCM broadcasts can now be tagged with an 802.1p priority.


v1.5.0 - 01 Jun 2012
------------------------
    - OpenFlow:
        - Added support for querying, modifying, and deleting flows
          based on flow cookie when using NXM.
        - Added new NXM_PACKET_IN format.
        - Added new NXAST_DEC_TTL action.
    - ovs-ofctl:
        - Added daemonization support to the monitor and snoop commands.
    - ovs-vsctl:
        - The "find" command supports new set relational operators
          {=}, {!=}, {<}, {>}, {<=}, and {>=}.
    - ovsdb-tool now uses the typical database and schema installation
      directories as defaults.
    - The default MAC learning timeout has been increased from 60 seconds
      to 300 seconds.  The MAC learning timeout is now configurable.


v1.4.0 - 30 Jan 2012
------------------------
    - Compatible with Open vSwitch kernel module included in Linux 3.3.
    - New "VLAN splinters" feature to work around buggy device drivers
      in old Linux versions.  (This feature is deprecated.  When
      broken device drivers are no longer in widespread use, we will
      delete this feature.)  See ovs-vswitchd.conf.db(5) for more
      information.
    - OpenFlow:
       - Added ability to match on IPv6 flow label through NXM.
       - Added ability to match on ECN bits in IPv4 and IPv6 through NXM.
       - Added ability to match on TTL in IPv4 and IPv6 through NXM.
       - Added ability to modify ECN bits in IPv4.
       - Added ability to modify TTL in IPv4.
    - ovs-vswitchd:
       - Don't require the "normal" action to use mirrors.  Traffic will
         now be properly mirrored for any flows, regardless of their
         actions.
       - Track packet and byte statistics sent on mirrors.
       - The sFlow implementation can now usually infer the correct agent
         device instead of having to be told explicitly.
    - ovs-appctl:
      - New "fdb/flush" command to flush bridge's MAC learning table.
    - ovs-test:
      - A new distributed testing tool that allows one to diagnose performance
        and connectivity issues. This tool currently is not included in RH or
        Xen packages.
    - RHEL packaging now supports integration with Red Hat network scripts.
    - bonding:
      - Post 1.4.*, OVS will be changing the default bond mode from balance-slb
        to active-backup.  SLB bonds carry significant risks with them
        (documented vswitchd/INTERNALS) which we want to prevent unsuspecting
        users from running into.  Users are advised to update any scripts or
        configuration which may be negatively impacted by explicitly setting
        the bond mode which they want to use.


v1.3.0 - 09 Dec 2011
------------------------
    - OpenFlow:
      - Added an OpenFlow extension which allows the "output" action to accept
        NXM fields.
      - Added an OpenFlow extension for flexible learning.
      - Bumped number of NXM registers from four to five.
    - ovs-appctl:
      - New "version" command to determine version of running daemon.
      - If no argument is provided for "cfm/show", displays detailed
        information about all interfaces with CFM enabled.
      - If no argument is provided for "lacp/show", displays detailed
        information about all ports with LACP enabled.
    - ovs-dpctl:
      - New "set-if" command to modify a datapath port's configuration.
    - ovs-vswitchd:
      - The software switch now supports 255 OpenFlow tables, instead
        of just one.  By default, only table 0 is consulted, but the
        new NXAST_RESUBMIT_TABLE action can look up in additional
        tables.  Tables 128 and above are reserved for use by the
        switch itself; please use only tables 0 through 127.
      - Add support for 802.1D spanning tree (STP).
    - Fragment handling extensions:
      - New OFPC_FRAG_NX_MATCH fragment handling mode, in which L4
        fields are made available for matching in fragments with
        offset 0.
      - New NXM_NX_IP_FRAG match field for matching IP fragments (usable
        via "ip_frag" in ovs-ofctl).
      - New ovs-ofctl "get-frags" and "set-frags" commands to get and set
        fragment handling policy.
    - CAPWAP tunneling now supports an extension to transport a 64-bit key.
      By default it remains compatible with the old version and other
      standards-based implementations.
    - Flow setups are now processed in a round-robin manner across ports
      to prevent any single client from monopolizing the CPU and conducting
      a denial of service attack.
    - Added support for native VLAN tagging.  A new "vlan_mode"
      parameter can be set for "port". Possible values: "access",
      "trunk", "native-tagged" and "native-untagged".
    - test-openflowd has been removed.  Please use ovs-vswitchd instead.

v1.2.0 - 03 Aug 2011
------------------------
    - New "ofproto" abstraction layer to ease porting to hardware
      switching ASICs.
    - Packaging for Red Hat Enterprise Linux 5.6 and 6.0.
    - Datapath support for Linux kernels up to 3.0.
    - OpenFlow:
      - New "bundle" and "bundle_load" action extensions.
    - Database:
      - Implement table unique constraints.
      - Support cooperative locking between callers.
    - ovs-dpctl:
      - New "-s" option for "show" command prints packet and byte
        counters for each port.
    - ovs-ofctl:
      - New "--readd" option for "replace-flows".
    - ovs-vsctl:
      - New "show" command to print an overview of configuration.
      - New "comment" command to add remark that explains intentions.
    - ovs-brcompatd has been rewritten to fix long-standing bugs.
    - ovs-openflowd has been renamed test-openflowd and moved into the
      tests directory.  Its presence confused too many users.  Please
      use ovs-vswitchd instead.
    - New ovs-benchmark utility to test flow setup performance.
    - A new log level "off" has been added.  Configuring a log facility
      "off" prevents any messages from being logged to it.  Previously,
      "emer" was effectively "off" because no messages were ever logged at
      level "emer".  Now, errors that cause a process to exit are logged
      at "emer" level.
    - "configure" option --with-l26 has been renamed --with-linux, and
      --with-l26-source has been renamed --with-linux-source.  The old
      names will be removed after the next release, so please update
      your scripts.
    - The "-2.6" suffix has been dropped from the datapath/linux-2.6 and
      datapath/linux-2.6/compat-2.6 directories.
    - Feature removals:
      - Dropped support for "tun_id_from_cookie" OpenFlow extension.
           Please use the extensible match extensions instead.
      - Removed the Maintenance_Point and Monitor tables in an effort
        to simplify 802.1ag configuration.
    - Performance and scalability improvements
    - Bug fixes

v1.1.0 - 05 Apr 2011
------------------------
    - Ability to define policies over IPv6
    - LACP
    - 802.1ag CCM
    - Support for extensible match extensions to OpenFlow
    - QoS:
      - Support for HFSC qdisc.
      - Queue used by in-band control can now be configured.
    - Kernel:
      - Kernel<->userspace interface has been reworked and should be
        close to a stable ABI now.
      - "Port group" concept has been dropped.
    - GRE over IPSEC tunnels
    - Bonding:
      - New active backup bonding mode.
      - New L4 hashing support when LACP is enabled.
      - Source MAC hash now includes VLAN field also.
      - miimon support.
    - Greatly improved handling of large flow tables
    - ovs-dpctl:
      - "show" command now prints full vport configuration.
      - "dump-groups" command removed since kernel support for
        port groups was dropped.
    - ovs-vsctl:
      - New commands for working with the new Managers table.
      - "list" command enhanced with new formatting options and --columns
        option.
      - "get" command now accepts new --id option.
      - New "find" command.
    - ovs-ofctl:
      - New "queue-stats" command for printing queue stats.
      - New commands "replace-flows" and "diff-flows".
      - Commands to add and remove flows can now read from files.
      - New --flow-format option to enable or disable NXM.
      - New --more option to increase OpenFlow message verbosity.
      - Removed "tun-cookie" command, which is no longer useful.
    - ovs-controller enhancements for testing various features.
    - New ovs-vlan-test command for testing for Linux kernel driver VLAN
      bugs.  New ovs-vlan-bug-workaround command for enabling and
      disabling a workaround for these driver bugs.
    - OpenFlow support:
      - "Resubmit" actions now update flow statistics.
      - New "register" extension for use in matching and actions, via NXM.
      - New "multipath" experimental action extension.
      - New support for matching multicast Ethernet frames, via NXM.
      - New extension for OpenFlow vendor error codes.
      - New extension to set the QoS output queue without actually
        sending to an output port.
      - Open vSwitch now reports a single flow table, instead of
        separate hash and wildcard tables.  This better models the
        current implementation.
      - New experimental "note" action.
      - New "ofproto/trace" ovs-appctl command and associated utilities
        to ease debugging complex flow tables.
    - Database:
      - Schema documentation now includes an entity-relationship diagram.
      - The database is now garbage collected.  In most tables,
        unreferenced rows will be deleted automatically.
      - Many tables now include statistics updated periodically by
        ovs-vswitchd or ovsdb-server.
      - Every table now has an "external-ids" column for use by OVS
        integrators.
      - There is no default controller anymore.  Each bridge must have its
        controller individually specified.
      - The "fail-mode" is now a property of a Bridge instead of a Controller.
      - New versioning and checksum features.
      - New Managers table and manager_options column in Open_vSwitch table
        for specifying managers.  The old "managers" column in the
        Open_vSwitch table has been removed.
      - Many "name" columns are now immutable.
    - Feature removals:
      - Dropped support for XenServer pre-5.6.100.
      - Dropped support for Linux pre-2.6.18.
      - Dropped controller discovery support.
      - Dropped "ovs-ofctl status" and the OpenFlow extension that it used.
        Statistics reporting in the database is a rough equivalent.
      - Dropped the "corekeeper" package (now separate, at
        http://openvswitch.org/cgi-bin/gitweb.cgi?p=corekeeper).
    - Performance and scalability improvements
    - Bug fixes

v1.1.0pre2 - 13 Sep 2010
------------------------
    - Bug fixes

v1.1.0pre1 - 31 Aug 2010
------------------------
    - OpenFlow 1.0 slicing (QoS) functionality
    - Python bindings for configuration database (no write support)
    - Performance and scalability improvements
    - Bug fixes

v1.0.1 - 31 May 2010
--------------------
    - New "patch" interface type
    - Bug fixes

v1.0.0 - 15 May 2010
--------------------
    - Configuration database with remote management
    - OpenFlow 1.0
    - GRE tunneling
    - Support for XenServer 5.5 and 5.6
    - Performance and scalability improvements
    - Bug fixes

v0.99.2 - 18 Feb 2010
---------------------
    - Bug fixes

v0.99.1 - 25 Jan 2010
---------------------
    - Add support for sFlow(R)
    - Make headers compatible with C++
    - Bug fixes

v0.99.0 - 14 Jan 2010
---------------------
    - User-space forwarding engine
    - Bug fixes

v0.90.7 - 29 Nov 2009
---------------------
    - Add support for NetFlow active timeouts
    - Bug fixes

v0.90.6 - 6 Oct 2009
--------------------
    - Bug fixes

v0.90.5 - 21 Sep 2009
---------------------
    - Generalize in-band control to more diverse network setups
    - Bug fixes<|MERGE_RESOLUTION|>--- conflicted
+++ resolved
@@ -2,13 +2,10 @@
 ---------------------
     - Stable bond mode has been removed.
     - The autopath action has been removed.
-<<<<<<< HEAD
+    - CAPWAP tunneling support removed.
     - New support for the data encapsulation format of the LISP tunnel
       protocol (RFC 6830).  An external control plane or manual flow
-      setup is required for EID-to-RLOC mappings.
-=======
-    - CAPWAP tunneling support removed.
->>>>>>> 09538fdc
+      setup is required for EID-to-RLOC mapping.
 
 
 v1.10.0 - xx xxx xxxx
