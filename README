                 Open vSwitch <http://openvswitch.org>

What is Open vSwitch?
---------------------

Open vSwitch is a multilayer software switch licensed under the open
source Apache 2 license.  Our goal is to implement a production
quality switch platform that supports standard management interfaces
and opens the forwarding functions to programmatic extension and
control.

Open vSwitch is well suited to function as a virtual switch in VM
environments.  In addition to exposing standard control and visibility
interfaces to the virtual networking layer, it was designed to support
distribution across multiple physical servers.  Open vSwitch supports
multiple Linux-based virtualization technologies including
Xen/XenServer, KVM, and VirtualBox.

The bulk of the code is written in platform-independent C and is
easily ported to other environments.  The current release of Open
vSwitch supports the following features:

    * Standard 802.1Q VLAN model with trunk and access ports
    * NIC bonding with or without LACP on upstream switch
    * NetFlow, sFlow(R), and mirroring for increased visibility
    * QoS (Quality of Service) configuration, plus policing
<<<<<<< HEAD
    * GRE, GRE over IPSEC, CAPWAP, VXLAN, and LISP tunneling
=======
    * GRE, GRE over IPSEC, and VXLAN tunneling
>>>>>>> 09538fdc
    * 802.1ag connectivity fault management
    * OpenFlow 1.0 plus numerous extensions
    * Transactional configuration database with C and Python bindings
    * High-performance forwarding using a Linux kernel module

The included Linux kernel module supports Linux 2.6.18 and up, with
testing focused on 2.6.32 with Centos and Xen patches.  Open vSwitch
also has special support for Citrix XenServer and Red Hat Enterprise
Linux hosts.

Open vSwitch can also operate, at a cost in performance, entirely in
userspace, without assistance from a kernel module.  This userspace
implementation should be easier to port than the kernel-based switch.
It is considered experimental.

What's here?
------------

The main components of this distribution are:

    * ovs-vswitchd, a daemon that implements the switch, along with 
      a companion Linux kernel module for flow-based switching.

    * ovsdb-server, a lightweight database server that ovs-vswitchd
      queries to obtain its configuration.

    * ovs-dpctl, a tool for configuring the switch kernel module.

    * Scripts and specs for building RPMs for Citrix XenServer and Red
      Hat Enterprise Linux.  The XenServer RPMs allow Open vSwitch to
      be installed on a Citrix XenServer host as a drop-in replacement
      for its switch, with additional functionality.

    * ovs-vsctl, a utility for querying and updating the configuration
      of ovs-vswitchd.

    * ovs-appctl, a utility that sends commands to running Open
      vSwitch daemons.

    * ovsdbmonitor, a GUI tool for remotely viewing OVS databases and
      OpenFlow flow tables.

Open vSwitch also provides some tools:

    * ovs-controller, a simple OpenFlow controller.

    * ovs-ofctl, a utility for querying and controlling OpenFlow
      switches and controllers.

    * ovs-pki, a utility for creating and managing the public-key
      infrastructure for OpenFlow switches.

    * A patch to tcpdump that enables it to parse OpenFlow messages.

What other documentation is available?
--------------------------------------

To install Open vSwitch on a regular Linux or FreeBSD host, please
read INSTALL.  For specifics around installation on a specific
platform, please see one of these files:

    - INSTALL.Debian
    - INSTALL.Fedora
    - INSTALL.RHEL
    - INSTALL.XenServer

To use Open vSwitch...

    - ...with KVM on Linux, read INSTALL, read INSTALL.KVM.

    - ...with Libvirt, read INSTALL.Libvirt.

    - ...without using a kernel module, read INSTALL.userspace.

For answers to common questions, read FAQ.

To learn how to set up SSL support for Open vSwitch, read INSTALL.SSL.

Each Open vSwitch userspace program is accompanied by a manpage.  Many
of the manpages are customized to your configuration as part of the
build process, so we recommend building Open vSwitch before reading
the manpages.

Contact 
-------

bugs@openvswitch.org
http://openvswitch.org/<|MERGE_RESOLUTION|>--- conflicted
+++ resolved
@@ -24,11 +24,7 @@
     * NIC bonding with or without LACP on upstream switch
     * NetFlow, sFlow(R), and mirroring for increased visibility
     * QoS (Quality of Service) configuration, plus policing
-<<<<<<< HEAD
-    * GRE, GRE over IPSEC, CAPWAP, VXLAN, and LISP tunneling
-=======
-    * GRE, GRE over IPSEC, and VXLAN tunneling
->>>>>>> 09538fdc
+    * GRE, GRE over IPSEC, VXLAN, and LISP tunneling
     * 802.1ag connectivity fault management
     * OpenFlow 1.0 plus numerous extensions
     * Transactional configuration database with C and Python bindings
