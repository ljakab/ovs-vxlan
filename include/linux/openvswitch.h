--- conflicted
+++ resolved
@@ -184,14 +184,8 @@
 	OVS_VPORT_TYPE_INTERNAL, /* network device implemented by datapath */
 	OVS_VPORT_TYPE_GRE,	 /* GRE tunnel. */
 	OVS_VPORT_TYPE_VXLAN,    /* VXLAN tunnel */
-<<<<<<< HEAD
 	OVS_VPORT_TYPE_LISP,     /* LISP tunnel */
-	OVS_VPORT_TYPE_PATCH = 100, /* virtual tunnel connecting two vports */
-	OVS_VPORT_TYPE_GRE,      /* GRE tunnel */
-	OVS_VPORT_TYPE_CAPWAP,   /* CAPWAP tunnel */
-=======
 	OVS_VPORT_TYPE_CAPWAP = 102,  /* CAPWAP tunnel */
->>>>>>> cd57233c
 	OVS_VPORT_TYPE_GRE64 = 104, /* GRE tunnel with 64-bit keys */
 	__OVS_VPORT_TYPE_MAX
 };
